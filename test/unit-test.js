if (typeof define !== 'function') {
    var define = require('amdefine')(module);
}

define(function(require) {
    'use strict';

    var expect = require('chai').expect,
        inbox = require('inbox'),
        Mailparser = require('mailparser').MailParser,
        sinon = require('sinon'),
        ImapClient = require('..'),
        loginOptions = {
            port: 1234,
            host: 'spiegel.de',
            auth: {
                user: 'dummyUser',
                pass: 'dummyPass'
            },
            secure: true
        };

    describe('ImapClient', function() {
        var imap, mailparserMock, inboxMock;

<<<<<<< HEAD
        if (callback) {
            callback(undefined, [{
                path: 'AROUNDBOX',
                listChildren: function(cb) {
                    cb(null, [{
                        path: 'AROUNDBOX/FooBar',
                        listChildren: function(cb) {
                            cb(null, [{}, {}, {}, {}, {}]);
                        },
                        hasChildren: hasNoChildren
                    }, {
                        path: 'AROUNDBOX/PooBar',
                        hasChildren: hasNoChildren,
                        listChildren: listNoChildren
                    }, {
                        path: 'AROUNDBOX/Duh',
                        hasChildren: hasNoChildren,
                        listChildren: listNoChildren
                    }, {
                        path: 'AROUNDBOX/asdasdasd',
                        hasChildren: hasNoChildren,
                        listChildren: listNoChildren
                    }]);
                }
            }, {
                path: 'INBOX',
                hasChildren: hasNoChildren,
                listChildren: listNoChildren
            }, {
                path: 'OUTBOX',
                hasChildren: hasNoChildren,
                listChildren: listNoChildren
            }]);
        }
    };

    o.openMailboxCount = 0;
    o.openMailbox = function(path, options, callback) {
        expect(o.openMailboxCount).to.be.ok;
        o.openMailboxCount--;

        if (path && callback) {
            callback(undefined, {
                name: path,
                path: path,
                hasChildren: false,
                disabled: false
            });
        }
    };

    o.listMessagesCount = 0;
    o.listMessages = function(from, limit, callback) {
        expect(o.listMessagesCount).to.be.ok;
        o.listMessagesCount--;

        callback(undefined, [{
            UID: 126,
            date: new Date(),
            from: {
                address: 'stuff@bla.io',
                name: 'Test Sender'
            },
            messageId: '<5c4fbb30-042f-11e3-8ffd-0800200c9a66@foomail.com>',
            title: 'Nodemailer Test',
            to: [{
                address: 'testtest1@gmail.com',
                name: 'testtest1'
            }],
            cc: [{
                address: 'testtest2@gmail.com',
                name: 'testtest2'
            }],
            bcc: [{
                address: 'testtest3@gmail.com',
                name: 'testtest3'
            }],
            flags: ['\\Answered']
        }, {
            UID: 127,
            date: new Date(),
            from: {
                address: 'stuff@bla.io',
                name: 'Test Sender'
            },
            messageId: '<5c33bb30-042f-11e3-8ffd-0800200c9a66@foomail.com>',
            title: 'Nodemailer Test',
            to: [{
                address: 'testtest1@gmail.com',
                name: 'testtest1'
            }],
            cc: [],
            bcc: [],
            flags: ['\\Seen']
        }]);
    };

    o.createMessageStreamCount = 0;
    o.createMessageStream = function(uid) {
        var fakeStream = new EventEmitter();

        expect(o.createMessageStreamCount).to.be.ok;
        o.createMessageStreamCount--;

        if (uid > 0) {
            // this is the good case, a uid > 0 is valid in this test
            fakeStream.pipe = function(parser) {
                parser.emit('body', {
                    type: 'text/plain',
                    content: 'Lorem ipsum dolor sin amet...'
                });
                parser.emit('attachment', attmt);
                stream.emit('data', new Buffer('poo'));
                stream.emit('data', new Buffer('poo'));
                stream.emit('end');
                parser.emit('end', {
                    headers: {
                        date: new Date()
                    },
                    messageId: '<5c4fbb30-042f-11e3-8ffd-0800200c9a66@foomail.com>',
                    from: [{
                        address: 'stuff@bla.io',
                        name: 'Test Sender'
                    }],
                    to: [{
                        address: 'testtest1@gmail.com',
                        name: 'testtest1'
                    }],
                    cc: [{
                        address: 'testtest2@gmail.com',
                        name: 'testtest2'
                    }],
                    bcc: [{
                        address: 'testtest3@gmail.com',
                        name: 'testtest3'
                    }],
                    subject: 'Nodemailer Test',
                    text: 'Lorem ipsum dolor sin amet...',
                });
            };
            return fakeStream;
        } else if (uid === 0) {
            fakeStream.pipe = function() {};
            setImmediate(function() {
                fakeStream.emit('error', new Error('EVERYTHING IS BROKEN!!!'));
=======
        beforeEach(function() {
            var createConnectionStub;

            mailparserMock = sinon.createStubInstance(Mailparser);
            inboxMock = sinon.createStubInstance(inbox.IMAPClient);

            createConnectionStub = sinon.stub(inbox, 'createConnection', function() {
                return inboxMock;
>>>>>>> d6dde864
            });

            imap = new ImapClient(loginOptions, inbox);

            expect(createConnectionStub.called).to.be.true;
        });

        afterEach(function() {
            inbox.createConnection.restore();
        });


        it('should login', function(done) {
            // setup fixture
            inboxMock.once.yields();

            // execute test case
            imap.login(function() {
                expect(inboxMock.connect.calledOnce).to.be.true;
                expect(inboxMock.once.calledOnce).to.be.true;

                done();
            });
        });

        it('should logout', function(done) {
            // setup fixture
            inboxMock.once.yields();

            // execute test case
            imap.logout(function() {
                expect(inboxMock.close.calledOnce).to.be.true;
                expect(inboxMock.once.calledOnce).to.be.true;

                done();
            });
        });

        it('should list top level folders', function(done) {
            // setup fixture
            inboxMock.listMailboxes.yields(null, [{}, {}, {}]);

            // execute test case
            imap.listFolders(function(error, mailboxes) {
                expect(error).to.be.null;
                expect(mailboxes).to.not.be.empty;
                expect(inboxMock.listMailboxes.calledOnce).to.be.true;

                done();
            });
        });

        it('should error while listing top level folders', function(done) {
            // setup fixture
            inboxMock.listMailboxes.yields([]);

            // execute test case
            imap.listFolders(function(error, mailboxes) {
                expect(error).to.exist;
                expect(mailboxes).to.not.exist;
                expect(inboxMock.listMailboxes.calledOnce).to.be.true;

                done();
            });
        });

        it('should list subfolders', function(done) {
            // setup fixture
            inboxMock.listMailboxes.yields(null, [{
                path: 'INBOX',
                hasChildren: true,
                listChildren: function(cb) {
                    cb(null, [{
                        path: 'INBOX/FOO',
                        hasChildren: false
                    }, {
                        path: 'INBOX/BAR',
                        hasChildren: false
                    }]);
                }
            }, {
                path: 'OUTBOX',
                hasChildren: false
            }]);

            // execute test case
            imap.listFolders('INBOX', function(error, mailboxes) {
                expect(error).to.be.null;
                expect(mailboxes).to.not.be.empty;
                expect(mailboxes[0].path).to.equal('INBOX/FOO');
                expect(mailboxes[1].path).to.equal('INBOX/BAR');
                expect(inboxMock.listMailboxes.calledOnce).to.be.true;

                done();
            });
        });

        it('should list all folders', function(done) {
            // setup fixture
            inboxMock.listMailboxes.yields(null, [{
                path: 'INBOX',
                hasChildren: true,
                listChildren: function(cb) {
                    cb(null, [{
                        path: 'INBOX/FOO',
                        hasChildren: true,
                        listChildren: function(cb) {
                            cb(null, [{
                                path: 'INBOX/FOO/POO',
                                hasChildren: false
                            }]);
                        }
                    }, {
                        path: 'INBOX/BAR',
                        hasChildren: false
                    }]);
                }
            }, {
                path: 'OUTBOX',
                hasChildren: false
            }]);

            // execute test case
            imap.listAllFolders(function(error, paths) {
                expect(error).to.not.exist;
                expect(paths).to.not.be.empty;
                expect(paths.length).to.equal(5);
                expect(inboxMock.listMailboxes.calledOnce).to.be.true;

                done();
            });
        });

        it('should list an empty subfolder', function(done) {
            // setup fixture
            inboxMock.listMailboxes.yields(null, [{
                path: 'OUTBOX',
                hasChildren: false
            }]);

            // execute test case
            imap.listFolders('OUTBOX', function(error, mailboxes) {
                expect(error).to.not.exist;
                expect(mailboxes).to.exist;
                expect(mailboxes).to.be.empty;
                expect(inboxMock.listMailboxes.calledOnce).to.be.true;

                done();
            });
        });

        it('should return number of unread messages', function(done) {
            inboxMock.openMailbox.yields();
            inboxMock.unreadMessages.yields(null, 1337);

            imap.unreadMessages('INBOX', function(error, unreadMessages) {
                expect(error).to.be.null;
                expect(unreadMessages).to.equal(1337);
                done();
            });
        });


        it('should list messages', function(done) {
            inboxMock.openMailbox.yields();
            inboxMock.listMessages.yields(null, [{
                UID: 1337,
                messageId: 'beepboop',
                from: 'zuhause@aol.com',
                to: ['bankrupt@duh.com'],
                title: 'SHIAAAT',
                sentDate: '',
                flags: ['\\Seen', '\\Answered']
            }]);
            imap.listMessages({
                path: 'foobar',
                offset: 0,
                length: 2
<<<<<<< HEAD
            }, function(err, messages) {
                expect(messages.length).to.equal(2);
                expect(messages[1].id).to.equal('<5c4fbb30-042f-11e3-8ffd-0800200c9a66@foomail.com>');
                expect(messages[1].uid).to.equal(126);
                expect(messages[1].from).to.deep.equal([{
                    address: 'stuff@bla.io',
                    name: 'Test Sender'
                }]);
                expect(messages[1].to).to.deep.equal([{
                    address: 'testtest1@gmail.com',
                    name: 'testtest1'
                }]);
                expect(messages[1].cc).to.deep.equal([{
                    address: 'testtest2@gmail.com',
                    name: 'testtest2'
                }]);
                expect(messages[1].bcc).to.deep.equal([{
                    address: 'testtest3@gmail.com',
                    name: 'testtest3'
                }]);
                expect(messages[1].subject).to.equal('Nodemailer Test');
                expect(messages[1].body).to.not.be.ok;
                expect(messages[1].sentDate).to.be.ok;
                expect(messages[1].unread).to.be.true;
                expect(messages[1].answered).to.be.true;
                expect(messages[0].unread).to.be.false;
                expect(messages[0].answered).to.be.false;
=======
            }, function(error, unreadMessages) {
                expect(error).to.be.null;
                expect(unreadMessages.length).to.equal(1);
                expect(unreadMessages[0].uid).to.equal(1337);
                expect(unreadMessages[0].id).to.equal('beepboop');
                expect(unreadMessages[0].from).to.be.instanceof(Array);
                expect(unreadMessages[0].to).to.be.instanceof(Array);
                expect(unreadMessages[0].subject).to.equal('SHIAAAT');
                expect(unreadMessages[0].unread).to.be.false;
                expect(unreadMessages[0].answered).to.be.true;
>>>>>>> d6dde864
                done();
            });
        });

<<<<<<< HEAD
    describe('get message', function() {
        it('should get a specific message', function(done) {
            var attachmentParsed = false,
                bodyParsed = false;

            ibMock.expect('openMailbox');
            ibMock.expect('createMessageStream');
            ic.getMessage({
                path: 'INBOX',
                uid: 123,
                onMessage: function(error, message) {
                    expect(error).to.be.null;
                    expect(message.id).to.equal('<5c4fbb30-042f-11e3-8ffd-0800200c9a66@foomail.com>');
                    expect(message.from).to.deep.equal([{
                        address: 'stuff@bla.io',
                        name: 'Test Sender'
                    }]);
                    expect(message.to).to.deep.equal([{
                        address: 'testtest1@gmail.com',
                        name: 'testtest1'
                    }]);
                    expect(message.cc).to.deep.equal([{
                        address: 'testtest2@gmail.com',
                        name: 'testtest2'
                    }]);
                    expect(message.bcc).to.deep.equal([{
                        address: 'testtest3@gmail.com',
                        name: 'testtest3'
                    }]);
                    expect(message.subject).to.equal('Nodemailer Test');
                    expect(message.body).to.be.ok;
                    expect(message.sentDate).to.be.ok;
                    expect(message.attachments.length).to.equal(1);
                    expect(message.attachments[0].fileName).to.equal('poopoo');
                    expect(message.attachments[0].contentType).to.equal('text/poopoo');
                    expect(message.attachments[0].uint8Array).to.exist;

                    expect(attachmentParsed).to.be.true;
                    expect(bodyParsed).to.be.true;

                    done();
                },
                onAttachment: function(attachment) {
                    expect(attachment.fileName).to.equal('poopoo');
                    expect(attachment.contentType).to.equal('text/poopoo');
                    expect(attachment.uint8Array).to.exist;
                    attachmentParsed = true;
                },
                onMessageBody: function(body) {
                    expect(body).to.deep.equal({
                        type: 'text/plain',
                        content: 'Lorem ipsum dolor sin amet...'
                    });
                    bodyParsed = true;
                }
=======
        it('should get a specific message with text only and decode quoted-printable', function(done) {
            var ee = {}, count = 0;
            ee.on = function(ev, cb) {
                if (ev === 'data') {
                    if (count === 0) {
                        cb("Content-Type: text/plain; charset=utf-8\r\nContent-Transfer-Encoding: quoted-printable\r\nFrom: 'Sender Name' <sender@example.com>\r\nTo: 'Receiver Name' <receiver@example.com>\r\nSubject: Hello world!\r\n");
                    } else {
                        cb('To read my encrypted message below, simply =\r\ninstall Whiteout Mail for Chrome.');
                    }
                    count++;
                } else if (ev === 'end') {
                    cb();
                }
            };

            inboxMock.openMailbox.yields();
            inboxMock.createStream.returns(ee);

            imap.getMessage({
                path: 'INBOX',
                uid: 123,
                textOnly: true
            }, function(error, msg) {
                expect(error).to.be.null;
                expect(inboxMock.createStream.calledTwice).to.be.true;
                expect(msg.uid).to.equal(123);
                expect(msg.from).to.be.instanceof(Array);
                expect(msg.to).to.be.instanceof(Array);
                expect(msg.subject).to.equal('Hello world!');
                expect(msg.body).to.equal('To read my encrypted message below, simply install Whiteout Mail for Chrome.');

                done();
            });
        });

        it('should get a complete message', function(done) {
            var ee = {};
            ee.on = function(ev, cb) {
                if (ev === 'data') {
                    cb("From: Felix Hammerl <felix.hammerl@gmail.com>\nContent-Type: multipart/mixed; boundary='Apple-Mail=_5827A735-830A-490E-A024-8A991985B61A'\nSubject: test\nMessage-Id: <CAEB0027-379C-4E08-9367-8764B9A93D60@gmail.com>\nDate: Tue, 20 Aug 2013 13:47:05 +0200\nTo: 'safewithme.testuser@gmail.com' <safewithme.testuser@gmail.com>\nMime-Version: 1.0 (Mac OS X Mail 6.5)\n\n\n--Apple-Mail=_5827A735-830A-490E-A024-8A991985B61A\nContent-Transfer-Encoding: 7bit\nContent-Type: text/plain;\n    charset=us-ascii\n\nasdasdasd\n\n\n--Apple-Mail=_5827A735-830A-490E-A024-8A991985B61A\nContent-Disposition: attachment;\n    filename=README.md\nContent-Type: application/octet-stream;\n    x-unix-mode=0644;\n    name='README.md'\nContent-Transfer-Encoding: 7bit\n\nhtml5-mail\n==========\n\nHTML5 Mail App with Client-side Encryption\n\n## Getting started\nRequired packages: nodejs, npm\n\n    npm install\n    grunt dev\n    \nbrowse to http://localhost:8585\n--Apple-Mail=_5827A735-830A-490E-A024-8A991985B61A--");
                } else if (ev === 'end') {
                    cb();
                }
            };

            inboxMock.openMailbox.yields();
            inboxMock.createStream.returns(ee);

            imap.getMessage({
                path: 'INBOX',
                uid: 1234,
                textOnly: false
            }, function(error, msg) {
                expect(error).to.be.null;
                expect(inboxMock.createStream.calledOnce).to.be.true;
                expect(msg.uid).to.equal(1234);
                expect(msg.from).to.be.instanceof(Array);
                expect(msg.to).to.be.instanceof(Array);
                expect(msg.subject).to.equal('test');
                expect(msg.body).to.equal('asdasdasd\n\n');
                expect(msg.attachments).to.not.be.empty;

                done();
            });
        });

        it('should catch stream error in full message mode', function(done) {
            var ee = {};
            ee.pipe = function() {};
            ee.on = function(event, cb) {
                if (event === 'error') {
                    cb(new Error('New Shit Has Come To Light!'));
                }
            };

            inboxMock.openMailbox.yields();
            inboxMock.createStream.returns(ee);

            imap.getMessage({
                path: 'INBOX',
                uid: 123,
                textOnly: true
            }, function(error, message) {
                expect(error).to.exist;
                expect(error.message).to.equal('New Shit Has Come To Light!');
                expect(message).to.not.exist;
                done();
            });
        });

        it('should catch stream error in text-only mode', function(done) {
            var ee = {};
            ee.pipe = function() {};
            ee.on = function(event, cb) {
                if (event === 'error') {
                    cb(new Error('New Shit Has Come To Light!'));
                }
            };

            inboxMock.openMailbox.yields();
            inboxMock.createStream.returns(ee);

            imap.getMessage({
                path: 'INBOX',
                uid: 123,
                textOnly: false
            }, function(error, message) {
                expect(error).to.exist;
                expect(error.message).to.equal('New Shit Has Come To Light!');
                expect(message).to.not.exist;
                done();
>>>>>>> d6dde864
            });
        });

        it('should avoid invoking pipe on nonexistent stream in text-only mode', function(done) {
            inboxMock.openMailbox.yields();
            inboxMock.createStream.returns(null);
            imap.getMessage({
                path: 'INBOX',
<<<<<<< HEAD
                uid: -1,
                onMessage: function(error, message) {
                    expect(error).to.exist;
                    expect(message).to.not.exist;
                    done();
                }
=======
                uid: 123,
                textOnly: true
            }, function(error, message) {
                expect(error).to.exist;
                expect(message).to.not.exist;
                done();
>>>>>>> d6dde864
            });
        });

        it('should avoid invoking pipe on nonexistent stream in full message mode', function(done) {
            inboxMock.openMailbox.yields();
            inboxMock.createStream.returns(null);
            imap.getMessage({
                path: 'INBOX',
<<<<<<< HEAD
                uid: 0,
                onMessage: function(error, message) {
                    expect(error).to.exist;
                    expect(message).to.not.exist;
                    done();
                }
=======
                uid: 123,
                textOnly: false
            }, function(error, message) {
                expect(error).to.exist;
                expect(message).to.not.exist;
                done();
>>>>>>> d6dde864
            });
        });
    });
});<|MERGE_RESOLUTION|>--- conflicted
+++ resolved
@@ -23,153 +23,6 @@
     describe('ImapClient', function() {
         var imap, mailparserMock, inboxMock;
 
-<<<<<<< HEAD
-        if (callback) {
-            callback(undefined, [{
-                path: 'AROUNDBOX',
-                listChildren: function(cb) {
-                    cb(null, [{
-                        path: 'AROUNDBOX/FooBar',
-                        listChildren: function(cb) {
-                            cb(null, [{}, {}, {}, {}, {}]);
-                        },
-                        hasChildren: hasNoChildren
-                    }, {
-                        path: 'AROUNDBOX/PooBar',
-                        hasChildren: hasNoChildren,
-                        listChildren: listNoChildren
-                    }, {
-                        path: 'AROUNDBOX/Duh',
-                        hasChildren: hasNoChildren,
-                        listChildren: listNoChildren
-                    }, {
-                        path: 'AROUNDBOX/asdasdasd',
-                        hasChildren: hasNoChildren,
-                        listChildren: listNoChildren
-                    }]);
-                }
-            }, {
-                path: 'INBOX',
-                hasChildren: hasNoChildren,
-                listChildren: listNoChildren
-            }, {
-                path: 'OUTBOX',
-                hasChildren: hasNoChildren,
-                listChildren: listNoChildren
-            }]);
-        }
-    };
-
-    o.openMailboxCount = 0;
-    o.openMailbox = function(path, options, callback) {
-        expect(o.openMailboxCount).to.be.ok;
-        o.openMailboxCount--;
-
-        if (path && callback) {
-            callback(undefined, {
-                name: path,
-                path: path,
-                hasChildren: false,
-                disabled: false
-            });
-        }
-    };
-
-    o.listMessagesCount = 0;
-    o.listMessages = function(from, limit, callback) {
-        expect(o.listMessagesCount).to.be.ok;
-        o.listMessagesCount--;
-
-        callback(undefined, [{
-            UID: 126,
-            date: new Date(),
-            from: {
-                address: 'stuff@bla.io',
-                name: 'Test Sender'
-            },
-            messageId: '<5c4fbb30-042f-11e3-8ffd-0800200c9a66@foomail.com>',
-            title: 'Nodemailer Test',
-            to: [{
-                address: 'testtest1@gmail.com',
-                name: 'testtest1'
-            }],
-            cc: [{
-                address: 'testtest2@gmail.com',
-                name: 'testtest2'
-            }],
-            bcc: [{
-                address: 'testtest3@gmail.com',
-                name: 'testtest3'
-            }],
-            flags: ['\\Answered']
-        }, {
-            UID: 127,
-            date: new Date(),
-            from: {
-                address: 'stuff@bla.io',
-                name: 'Test Sender'
-            },
-            messageId: '<5c33bb30-042f-11e3-8ffd-0800200c9a66@foomail.com>',
-            title: 'Nodemailer Test',
-            to: [{
-                address: 'testtest1@gmail.com',
-                name: 'testtest1'
-            }],
-            cc: [],
-            bcc: [],
-            flags: ['\\Seen']
-        }]);
-    };
-
-    o.createMessageStreamCount = 0;
-    o.createMessageStream = function(uid) {
-        var fakeStream = new EventEmitter();
-
-        expect(o.createMessageStreamCount).to.be.ok;
-        o.createMessageStreamCount--;
-
-        if (uid > 0) {
-            // this is the good case, a uid > 0 is valid in this test
-            fakeStream.pipe = function(parser) {
-                parser.emit('body', {
-                    type: 'text/plain',
-                    content: 'Lorem ipsum dolor sin amet...'
-                });
-                parser.emit('attachment', attmt);
-                stream.emit('data', new Buffer('poo'));
-                stream.emit('data', new Buffer('poo'));
-                stream.emit('end');
-                parser.emit('end', {
-                    headers: {
-                        date: new Date()
-                    },
-                    messageId: '<5c4fbb30-042f-11e3-8ffd-0800200c9a66@foomail.com>',
-                    from: [{
-                        address: 'stuff@bla.io',
-                        name: 'Test Sender'
-                    }],
-                    to: [{
-                        address: 'testtest1@gmail.com',
-                        name: 'testtest1'
-                    }],
-                    cc: [{
-                        address: 'testtest2@gmail.com',
-                        name: 'testtest2'
-                    }],
-                    bcc: [{
-                        address: 'testtest3@gmail.com',
-                        name: 'testtest3'
-                    }],
-                    subject: 'Nodemailer Test',
-                    text: 'Lorem ipsum dolor sin amet...',
-                });
-            };
-            return fakeStream;
-        } else if (uid === 0) {
-            fakeStream.pipe = function() {};
-            setImmediate(function() {
-                fakeStream.emit('error', new Error('EVERYTHING IS BROKEN!!!'));
-=======
         beforeEach(function() {
             var createConnectionStub;
 
@@ -178,7 +31,6 @@
 
             createConnectionStub = sinon.stub(inbox, 'createConnection', function() {
                 return inboxMock;
->>>>>>> d6dde864
             });
 
             imap = new ImapClient(loginOptions, inbox);
@@ -357,35 +209,6 @@
                 path: 'foobar',
                 offset: 0,
                 length: 2
-<<<<<<< HEAD
-            }, function(err, messages) {
-                expect(messages.length).to.equal(2);
-                expect(messages[1].id).to.equal('<5c4fbb30-042f-11e3-8ffd-0800200c9a66@foomail.com>');
-                expect(messages[1].uid).to.equal(126);
-                expect(messages[1].from).to.deep.equal([{
-                    address: 'stuff@bla.io',
-                    name: 'Test Sender'
-                }]);
-                expect(messages[1].to).to.deep.equal([{
-                    address: 'testtest1@gmail.com',
-                    name: 'testtest1'
-                }]);
-                expect(messages[1].cc).to.deep.equal([{
-                    address: 'testtest2@gmail.com',
-                    name: 'testtest2'
-                }]);
-                expect(messages[1].bcc).to.deep.equal([{
-                    address: 'testtest3@gmail.com',
-                    name: 'testtest3'
-                }]);
-                expect(messages[1].subject).to.equal('Nodemailer Test');
-                expect(messages[1].body).to.not.be.ok;
-                expect(messages[1].sentDate).to.be.ok;
-                expect(messages[1].unread).to.be.true;
-                expect(messages[1].answered).to.be.true;
-                expect(messages[0].unread).to.be.false;
-                expect(messages[0].answered).to.be.false;
-=======
             }, function(error, unreadMessages) {
                 expect(error).to.be.null;
                 expect(unreadMessages.length).to.equal(1);
@@ -396,68 +219,10 @@
                 expect(unreadMessages[0].subject).to.equal('SHIAAAT');
                 expect(unreadMessages[0].unread).to.be.false;
                 expect(unreadMessages[0].answered).to.be.true;
->>>>>>> d6dde864
-                done();
-            });
-        });
-
-<<<<<<< HEAD
-    describe('get message', function() {
-        it('should get a specific message', function(done) {
-            var attachmentParsed = false,
-                bodyParsed = false;
-
-            ibMock.expect('openMailbox');
-            ibMock.expect('createMessageStream');
-            ic.getMessage({
-                path: 'INBOX',
-                uid: 123,
-                onMessage: function(error, message) {
-                    expect(error).to.be.null;
-                    expect(message.id).to.equal('<5c4fbb30-042f-11e3-8ffd-0800200c9a66@foomail.com>');
-                    expect(message.from).to.deep.equal([{
-                        address: 'stuff@bla.io',
-                        name: 'Test Sender'
-                    }]);
-                    expect(message.to).to.deep.equal([{
-                        address: 'testtest1@gmail.com',
-                        name: 'testtest1'
-                    }]);
-                    expect(message.cc).to.deep.equal([{
-                        address: 'testtest2@gmail.com',
-                        name: 'testtest2'
-                    }]);
-                    expect(message.bcc).to.deep.equal([{
-                        address: 'testtest3@gmail.com',
-                        name: 'testtest3'
-                    }]);
-                    expect(message.subject).to.equal('Nodemailer Test');
-                    expect(message.body).to.be.ok;
-                    expect(message.sentDate).to.be.ok;
-                    expect(message.attachments.length).to.equal(1);
-                    expect(message.attachments[0].fileName).to.equal('poopoo');
-                    expect(message.attachments[0].contentType).to.equal('text/poopoo');
-                    expect(message.attachments[0].uint8Array).to.exist;
-
-                    expect(attachmentParsed).to.be.true;
-                    expect(bodyParsed).to.be.true;
-
-                    done();
-                },
-                onAttachment: function(attachment) {
-                    expect(attachment.fileName).to.equal('poopoo');
-                    expect(attachment.contentType).to.equal('text/poopoo');
-                    expect(attachment.uint8Array).to.exist;
-                    attachmentParsed = true;
-                },
-                onMessageBody: function(body) {
-                    expect(body).to.deep.equal({
-                        type: 'text/plain',
-                        content: 'Lorem ipsum dolor sin amet...'
-                    });
-                    bodyParsed = true;
-                }
-=======
+                done();
+            });
+        });
+
         it('should get a specific message with text only and decode quoted-printable', function(done) {
             var ee = {}, count = 0;
             ee.on = function(ev, cb) {
@@ -569,7 +334,6 @@
                 expect(error.message).to.equal('New Shit Has Come To Light!');
                 expect(message).to.not.exist;
                 done();
->>>>>>> d6dde864
             });
         });
 
@@ -578,21 +342,12 @@
             inboxMock.createStream.returns(null);
             imap.getMessage({
                 path: 'INBOX',
-<<<<<<< HEAD
-                uid: -1,
-                onMessage: function(error, message) {
-                    expect(error).to.exist;
-                    expect(message).to.not.exist;
-                    done();
-                }
-=======
                 uid: 123,
                 textOnly: true
             }, function(error, message) {
                 expect(error).to.exist;
                 expect(message).to.not.exist;
                 done();
->>>>>>> d6dde864
             });
         });
 
@@ -601,21 +356,12 @@
             inboxMock.createStream.returns(null);
             imap.getMessage({
                 path: 'INBOX',
-<<<<<<< HEAD
-                uid: 0,
-                onMessage: function(error, message) {
-                    expect(error).to.exist;
-                    expect(message).to.not.exist;
-                    done();
-                }
-=======
                 uid: 123,
                 textOnly: false
             }, function(error, message) {
                 expect(error).to.exist;
                 expect(message).to.not.exist;
                 done();
->>>>>>> d6dde864
             });
         });
     });
